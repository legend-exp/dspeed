--- conflicted
+++ resolved
@@ -11,21 +11,6 @@
   numpy ufuncs as well.
 * :class:`pygama.dsp.ProcessingChain`: A class that manages and efficiently
   runs a list of DSP processors
-<<<<<<< HEAD
 * :func:`build_processing_chain`: A function that builds a ProcessingChain using lh5 formatted input and output files, and a json configuration file
 * :func:`build_dsp`: A function that runs build_processing_chain to build a ProcessingChain from a json config file and then processes an input file and writes into an output file, using the lh5 file format
-=======
-
-Generally we have *calculators*, which take a block and return a column
-(single-valued), and *transforms*, which take a block and return another block.
-
-DSP is performed by extracting a table of raw data including waveforms and
-passing it to the :class:`pygama.dsp.processing_chain.ProcessingChain`. The primary
-function for DSP is :func:`pygama.dsp.build_dsp.raw_to_dsp`.
-
-The DSP and other routines can make use of an analysis parameters database,
-which is a `JSON <https://www.json.org>`_-formatted file read in as a python
-dictionary. It can be sent to the DSP routines to load optimal parameters for a
-given channel.
->>>>>>> ca503adb
 """