from __future__ import annotations

import numpy as np
from numba import guvectorize

from ..errors import DSPFatal
from ..utils import numba_defaults_kwargs as nb_kwargs


@guvectorize(
    [
        "void(float32[:], float32, float32, float32, float32[:])",
        "void(float64[:], float64, float64, float64, float64[:])",
    ],
    "(n),(),(),()->()",
    **nb_kwargs,
)
def time_point_thresh(
    w_in: np.ndarray, a_threshold: float, t_start: int, walk_forward: int, t_out: float
) -> None:
    """Find the index where the waveform value crosses above the threshold, walking
    either forward or backward from the starting index. Find only crossings where the
    waveform is rising through the threshold when moving forward in time (polarity check).
    Return the waveform index just before the threshold crossing (i.e. below the threshold
    when searching forward and above the threshold when searching backward).

    Parameters
    ----------
    w_in
        the input waveform.
    a_threshold
        the threshold value.
    t_start
        the starting index.
    walk_forward
        the backward (``0``) or forward (``1``) search direction.
    t_out
        the index where the waveform value crosses the threshold.

    YAML Configuration Example
    --------------------------

    .. code-block:: yaml

        tp_0:
          function: time_point_thresh
          module: dspeed.processors
          args:
            - wf_atrap
            - bl_std
            - tp_start
            - 0
            - tp_0
          unit: ns
    """
    t_out[0] = np.nan

    if (
        np.isnan(w_in).any()
        or np.isnan(a_threshold)
        or np.isnan(t_start)
        or np.isnan(walk_forward)
    ):
        return

    if np.floor(t_start) != t_start:
        raise DSPFatal("The starting index must be an integer")

    if np.floor(walk_forward) != walk_forward:
        raise DSPFatal("The search direction must be an integer")

    if int(t_start) < 0 or int(t_start) >= len(w_in):
        raise DSPFatal("The starting index is out of range")

    if int(walk_forward) == 1:
        for i in range(int(t_start), len(w_in) - 1, 1):
            if w_in[i] <= a_threshold < w_in[i + 1]:
                t_out[0] = i
                return
    else:
        for i in range(int(t_start), 0, -1):
            if w_in[i - 1] < a_threshold <= w_in[i]:
                t_out[0] = i
                return


@guvectorize(
    [
        "void(float32[:], float32, float32, float32, float32[:])",
        "void(float64[:], float64, float64, float64, float64[:])",
    ],
    "(n),(),(),()->()",
    **nb_kwargs,
)
def time_point_thresh_nopol(
    w_in: np.ndarray, a_threshold: float, t_start: int, walk_forward: int, t_out: float
) -> None:
    """Find the index where the waveform value crosses below a threshold, walking
    either forward or backward from the starting index, without polarity check.
    I.e., find the first crossing in the specified direction, regardless of whether the waveform is rising or falling.
    Return the waveform index just above the threshold crossing.

    Parameters
    ----------
    w_in
        the input waveform.
    a_threshold
        the threshold value.
    t_start
        the starting index.
    walk_forward
        the backward (``0``) or forward (``1``) search direction.
    t_out
        the index where the waveform value crosses the threshold.

    YAML Configuration Example
    --------------------------

    .. code-block:: yaml

        tp_0:
          function: time_point_thresh
          module: dspeed.processors
          args:
            - wf_atrap
            - bl_std
            - tp_start
            - 0
            - tp_0
          unit: ns
    """
    t_out[0] = np.nan

    if (
        np.isnan(w_in).any()
        or np.isnan(a_threshold)
        or np.isnan(t_start)
        or np.isnan(walk_forward)
    ):
        return

    if np.floor(t_start) != t_start:
        raise DSPFatal("The starting index must be an integer")

    if np.floor(walk_forward) != walk_forward:
        raise DSPFatal("The search direction must be an integer")

    if int(t_start) < 0 or int(t_start) >= len(w_in):
        raise DSPFatal("The starting index is out of range")

    if int(walk_forward) == 1:
<<<<<<< HEAD
        for i in range(int(t_start), len(w_in) - 1, 1):
=======
        for i in range(int(t_start), len(w_in) - 2, 1):
>>>>>>> 6c88f158
            if w_in[i + 1] <= a_threshold:
                t_out[0] = i
                return
    else:
        for i in range(int(t_start), 0, -1):
            if w_in[i - 1] < a_threshold:
                t_out[0] = i
                return


@guvectorize(
    [
        "void(float32[:], float32, float32, int64, char, float32[:])",
        "void(float64[:], float64, float64, int64, char, float64[:])",
    ],
    "(n),(),(),(),()->()",
    **nb_kwargs,
)
def interpolated_time_point_thresh(
    w_in: np.ndarray,
    a_threshold: float,
    t_start: int,
    walk_forward: int,
    mode_in: np.int8,
    t_out: float,
) -> None:
    """Find the time where the waveform value crosses the threshold

    Search performed walking either forward or backward from the starting
    index. Use interpolation to estimate a time between samples. Interpolation
    mode selected with `mode_in`.

    Parameters
    ----------
    w_in
        the input waveform.
    a_threshold
        the threshold value.
    t_start
        the starting index.
    walk_forward
        the backward (``0``) or forward (``1``) search direction.
    mode_in
        Character selecting which interpolation method to use. Note this
        must be passed as a ``int8``, e.g. ``ord('i')``. Options:

        * ``i`` -- integer `t_in`; equivalent to
          :func:`~.dsp.processors.fixed_sample_pickoff`
        * ``b`` -- before; closest integer sample before threshold crossing
        * ``a`` -- after; closest integer sample after threshold crossing
        * ``r`` -- round; round to nearest integer sample to threshold crossing
        * ``l`` -- linear interpolation

        The following modes are meant to mirror the options
        dspeed.upsampler

        * ``f`` -- floor; interpolated values are at previous neighbor.
          Equivalent to ``a``
        * ``c`` -- ceiling, interpolated values are at next neighbor.
          Equivalent to ``b``
        * ``n`` -- nearest-neighbor interpolation; threshold crossing is
          half-way between samples
        * ``h`` -- Hermite cubic spline interpolation (*not implemented*)
        * ``s`` -- natural cubic spline interpolation (*not implemented*)
    t_out
        the index where the waveform value crosses the threshold.

    YAML Configuration Example
    --------------------------

    .. code-block:: yaml

        tp_0:
          function: time_point_thresh
          module: dspeed.processors
          args:
            - wf_atrap
            - bl_std
            - tp_start
            - 0
            - "'l'"
            - tp_0
          unit: ns
    """
    t_out[0] = np.nan

    if (
        np.isnan(w_in).any()
        or np.isnan(a_threshold)
        or np.isnan(t_start)
        or np.isnan(walk_forward)
    ):
        return

    if t_start < 0 or t_start >= len(w_in):
        return

    i_cross = -1
    if walk_forward > 0:
        for i in range(int(t_start), len(w_in) - 1, 1):
            if w_in[i] <= a_threshold < w_in[i + 1]:
                i_cross = i
                break
    else:
        for i in range(int(t_start), 1, -1):
            if w_in[i - 1] < a_threshold <= w_in[i]:
                i_cross = i - 1
                break

    if i_cross == -1:
        return

    if mode_in == ord("i"):  # return index before crossing
        t_out[0] = i_cross
    elif mode_in in (ord("a"), ord("f")):  # return index after crossing
        t_out[0] = i_cross + 1
    elif mode_in in (ord("b"), ord("c")):  # return index before crossing
        t_out[0] = i_cross
    elif mode_in == ord("r"):  # return closest index to crossing
        if abs(a_threshold - w_in[i_cross]) < abs(a_threshold - w_in[i_cross + 1]):
            t_out[0] = i_cross
        else:
            t_out[0] = i_cross + 1
    elif mode_in == ord("n"):  # nearest-neighbor; return half-way between samps
        t_out[0] = i_cross + 0.5
    elif mode_in == ord("l"):  # linear
        t_out[0] = i_cross + (a_threshold - w_in[i_cross]) / (
            w_in[i_cross + 1] - w_in[i_cross]
        )
    else:
        raise DSPFatal("Unrecognized interpolation mode")


@guvectorize(
    [
        "void(float32[:], float32[:], float32, float32, char, float32[:])",
        "void(float64[:], float64[:], float64, float64, char, float64[:])",
    ],
    "(n),(m),(),(),()->(m)",
    **nb_kwargs,
)
def multi_time_point_thresh(
    w_in: np.ndarray,
    a_threshold: np.ndarray,
    t_start: int,
    polarity: int,
    mode_in: np.int8,
    t_out: np.ndarray,
) -> None:
    """Find the time where the waveform value crosses the threshold

    Search performed walking either forward or backward from the starting
    index. Use interpolation to estimate a time between samples. Interpolation
    mode selected with `mode_in`.

    Parameters
    ----------
    w_in
        the input waveform.
    a_threshold
        list of threshold values.
    t_start
        the starting index.
    polarity
        is the average slope of the waveform up (>0) or down (<0) in the
        search region; only sign matters, not value. Raise Exception if 0.
    mode_in
        Character selecting which interpolation method to use. Note this
        must be passed as a ``int8``, e.g. ``ord('i')``. Options:

        * ``i`` -- integer `t_in`; equivalent to
          :func:`~.dsp.processors.fixed_sample_pickoff`
        * ``b`` -- before; closest integer sample before threshold crossing
        * ``a`` -- after; closest integer sample after threshold crossing
        * ``r`` -- round; round to nearest integer sample to threshold crossing
        * ``l`` -- linear interpolation

        The following modes are meant to mirror the options
        dspeed.upsampler

        * ``f`` -- floor; interpolated values are at previous neighbor.
          Equivalent to ``a``
        * ``c`` -- ceiling, interpolated values are at next neighbor.
          Equivalent to ``b``
        * ``n`` -- nearest-neighbor interpolation; threshold crossing is
          half-way between samples
        * ``h`` -- Hermite cubic spline interpolation (*not implemented*)
        * ``s`` -- natural cubic spline interpolation (*not implemented*)
    t_out
        the index where the waveform value crosses the threshold.

    YAML Configuration Example
    --------------------------

    .. code-block:: yaml

        tp_0:
          function: time_point_thresh
          module: dspeed.processors
          args:
            - wf_atrap
            - bl_std
            - tp_start
            - 0
            - "'l'"
            - tp_0
          unit: ns
    """
    t_out[:] = np.nan

    if np.isnan(w_in).any() or np.isnan(a_threshold).any() or np.isnan(t_start):
        return

    if t_start < 0 or t_start >= len(w_in):
        return

    # make polarity +/- 1
    if polarity > 0:
        polarity = 1
    elif polarity < 0:
        polarity = -1
    else:
        raise DSPFatal("polarity cannot be 0")

    sorted_idx = np.argsort(a_threshold)

    # Get initial values for search
    t_start = int(t_start)
    a_start = w_in[t_start]
    i_start = len(sorted_idx)
    for i in range(len(sorted_idx)):
        if a_threshold[sorted_idx[i]] >= a_start:
            i_start = i
            break

    # Search for timepoints at larger values
    i_tp = i_start
    if i_tp < len(sorted_idx):
        idx = sorted_idx[i_tp]
        for i_wf in range(t_start, len(w_in) - 1 if polarity > 0 else -1, polarity):
            if i_tp >= len(sorted_idx):
                break
            while w_in[i_wf] <= a_threshold[idx] < w_in[i_wf + polarity]:
                if mode_in == ord("i"):  # return index closest to start of search
                    t_out[idx] = i_wf
                elif mode_in in (ord("a"), ord("f")):  # return index after crossing
                    t_out[idx] = i_wf if polarity < 0 else i_wf + 1
                elif mode_in in (ord("b"), ord("c")):  # return index before crossing
                    t_out[idx] = i_wf if polarity > 0 else i_wf - 1
                elif mode_in == ord("r"):  # round; return closest index
                    if (
                        a_threshold[idx] - w_in[i_wf]
                        < w_in[i_wf + polarity] - a_threshold[sorted_idx[i_tp]]
                    ):
                        t_out[idx] = i_wf
                    else:
                        t_out[idx] = i_wf + polarity
                elif mode_in == ord(
                    "n"
                ):  # nearest-neighbor; return half-way between samps
                    t_out[idx] = i_wf + 0.5 * polarity
                elif mode_in == ord("l"):  # linear
                    t_out[idx] = i_wf + (a_threshold[idx] - w_in[i_wf]) / (
                        w_in[i_wf + polarity] - w_in[i_wf]
                    )
                else:
                    raise DSPFatal("Unrecognized interpolation mode")
                i_tp += 1
                if i_tp >= len(sorted_idx):
                    break
                idx = sorted_idx[i_tp]

    # Search for timepoints at smaller values
    i_tp = i_start - 1
    if i_tp >= 0:
        idx = sorted_idx[i_tp]
        for i_wf in range(
            t_start - 1, len(w_in) - 1 if polarity < 0 else -1, -polarity
        ):
            if i_tp < 0:
                break
            while w_in[i_wf] <= a_threshold[idx] < w_in[i_wf + polarity]:
                if mode_in == ord("i"):  # return index closest to start of search
                    t_out[idx] = i_wf
                elif mode_in in (ord("a"), ord("f")):  # return index after crossing
                    t_out[idx] = i_wf if polarity < 0 else i_wf + 1
                elif mode_in in (ord("b"), ord("c")):  # return index before crossing
                    t_out[idx] = i_wf if polarity > 0 else i_wf - 1
                elif mode_in == ord("r"):  # round; return closest index
                    if (
                        a_threshold[idx] - w_in[i_wf]
                        < w_in[i_wf + polarity] - a_threshold[idx]
                    ):
                        t_out[idx] = i_wf
                    else:
                        t_out[idx] = i_wf + polarity
                elif mode_in == ord(
                    "n"
                ):  # nearest-neighbor; return half-way between samps
                    t_out[idx] = i_wf + 0.5 * polarity
                elif mode_in == ord("l"):  # linear
                    t_out[idx] = i_wf + (a_threshold[idx] - w_in[i_wf]) / (
                        w_in[i_wf + polarity] - w_in[i_wf]
                    )
                else:
                    raise DSPFatal("Unrecognized interpolation mode")
                i_tp -= 1
                if i_tp < 0:
                    break
                idx = sorted_idx[i_tp]


@guvectorize(
    [
        "void(float32[:], float32, float32, float32, float32, uint32[:], float32[:], float32[:])",
        "void(float64[:], float64, float64, float64, float64, uint32[:], float64[:], float64[:])",
    ],
    "(n),(),(),(),(),(),(m),(m)",
    **nb_kwargs,
)
def bi_level_zero_crossing_time_points(
    w_in: np.ndarray,
    a_pos_threshold_in: float,
    a_neg_threshold_in: float,
    gate_time_in: int,
    t_start_in: int,
    n_crossings_out: int,
    polarity_out: np.array,
    t_trig_times_out: np.array,
) -> None:
    """
    Find the indices where a waveform value crosses 0 after crossing the threshold and reaching the next threshold within some gate time.
    Works on positive and negative polarity waveforms.
    Useful for finding pileup events with the RC-CR^2 filter.

    Parameters
    ----------
    w_in
        the input waveform.
    a_pos_threshold_in
        the positive threshold value.
    a_neg_threshold_in
        the negative threshold value.
    gate_time_in
        The number of samples that the next threshold crossing has to be within in order to count a 0 crossing
    t_start_in
        the starting index.
    n_crossings_out
        the number of zero-crossings found. Note: if there are more zeros than elements in output arrays, this will continue to increment but the polarity and trigger time will not be added to the output buffers
    polarity_out
        An array holding the polarity of identified pulses. 0 for negative and 1 for positive
    t_trig_times_out
        the indices where the waveform value has crossed the threshold and returned to 0.
        Arrays of fixed length (padded with :any:`numpy.nan`) that hold the
        indices of the identified trigger times.

    YAML Configuration Example
    --------------------------

    .. code-block:: yaml

        trig_times_out:
          function: multi_trigger_time
          module: dspeed.processors
          args:
            - wf_rc_cr2
            - 5
            - -10
            - 0
            - n_crossings
            - "polarity_out(20, vector_len=n_crossings)"
            - "trig_times_out(20, vector_len=n_crossings)"
          unit: ns
    """
    # prepare output
    t_trig_times_out[:] = np.nan
    polarity_out[:] = np.nan

    # Check everything is ok
    if (
        np.isnan(w_in).any()
        or np.isnan(a_pos_threshold_in)
        or np.isnan(a_neg_threshold_in)
        or np.isnan(t_start_in)
    ):
        return

    if np.floor(t_start_in) != t_start_in:
        raise DSPFatal("The starting index must be an integer")

    if int(t_start_in) < 0 or int(t_start_in) >= len(w_in):
        raise DSPFatal("The starting index is out of range")

    if len(polarity_out) != len(t_trig_times_out):
        raise DSPFatal("The output arrays are of different lengths.")

    gate_time_in = int(gate_time_in)  # make sure this is an integer!
    # Perform the processing
    is_above_thresh = False
    is_below_thresh = False
    crossed_zero = False
    n_crossings_out[0] = 0
    for i in range(int(t_start_in), len(w_in) - 1, 1):
        if is_below_thresh and (w_in[i] <= 0 < w_in[i + 1]):
            crossed_zero = True
            neg_trig_time_candidate = i

        # Either we go above threshold
        if w_in[i] <= a_pos_threshold_in < w_in[i + 1]:
            if crossed_zero and is_below_thresh:
                if i - is_below_thresh < gate_time_in:
                    if n_crossings_out[0] < len(polarity_out):
                        t_trig_times_out[n_crossings_out[0]] = neg_trig_time_candidate
                        polarity_out[n_crossings_out[0]] = 0
                    n_crossings_out[0] += 1
                else:
                    is_above_thresh = i

                is_below_thresh = False
                crossed_zero = False
            else:
                is_above_thresh = i

        if is_above_thresh and (w_in[i] >= 0 > w_in[i + 1]):
            crossed_zero = True
            pos_trig_time_candidate = i

        # Or we go below threshold
        if w_in[i] >= a_neg_threshold_in > w_in[i + 1]:
            if crossed_zero and is_above_thresh:
                if i - is_above_thresh < gate_time_in:
                    if n_crossings_out[0] < len(polarity_out):
                        t_trig_times_out[n_crossings_out[0]] = pos_trig_time_candidate
                        polarity_out[n_crossings_out[0]] = 1
                    n_crossings_out[0] += 1
                else:
                    is_below_thresh = i
                is_above_thresh = False
                crossed_zero = False
            else:
                is_below_thresh = i<|MERGE_RESOLUTION|>--- conflicted
+++ resolved
@@ -149,11 +149,7 @@
         raise DSPFatal("The starting index is out of range")
 
     if int(walk_forward) == 1:
-<<<<<<< HEAD
-        for i in range(int(t_start), len(w_in) - 1, 1):
-=======
         for i in range(int(t_start), len(w_in) - 2, 1):
->>>>>>> 6c88f158
             if w_in[i + 1] <= a_threshold:
                 t_out[0] = i
                 return
