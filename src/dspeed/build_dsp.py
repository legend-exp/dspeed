--- conflicted
+++ resolved
@@ -179,16 +179,12 @@
         # Main processing loop
         lh5_it = lh5.LH5Iterator(f_raw, tb, buffer_len=buffer_len, n_entries=tot_n_rows)
         proc_chain = None
-<<<<<<< HEAD
-        for lh5_in in lh5_it:
-=======
         curr = time.time()
         loading_time += curr - start
         processing_time = 0
 
-        for lh5_in, start_row, n_rows in lh5_it:
+        for lh5_in in lh5_it:
             loading_time += time.time() - curr
->>>>>>> 42c4ca0f
             # Initialize
 
             if proc_chain is None:
@@ -207,12 +203,8 @@
                     f"Table: {tb} processing chain built in {time.time() - proc_chain_start:.2f} seconds"
                 )
 
-<<<<<<< HEAD
             entries = lh5_it.current_global_entries
-=======
             processing_time_start = time.time()
-            n_rows = min(tot_n_rows - start_row, n_rows)
->>>>>>> 42c4ca0f
             try:
                 proc_chain.execute(0, len(lh5_in))
             except DSPFatal as e:
@@ -230,16 +222,9 @@
             )
             write_time += time.time() - write_start
             if log.getEffectiveLevel() >= logging.INFO:
-<<<<<<< HEAD
                 progress_bar.update(len(lh5_in))
 
-=======
-                progress_bar.update(n_rows)
-
-            if start_row + n_rows >= tot_n_rows:
-                break
             curr = time.time()
->>>>>>> 42c4ca0f
         if log.getEffectiveLevel() >= logging.INFO:
             progress_bar.close()
 
