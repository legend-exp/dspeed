--- conflicted
+++ resolved
@@ -7,11 +7,8 @@
 
 import logging
 import os
-<<<<<<< HEAD
 import time
-=======
 from collections.abc import Collection, Mapping
->>>>>>> c93c774d
 
 import h5py
 import numpy as np
